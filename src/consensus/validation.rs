--- conflicted
+++ resolved
@@ -14,15 +14,10 @@
     primitives::SealedBlock,
 };
 use reth_node_api::NodePrimitives;
-<<<<<<< HEAD
-use reth_primitives_traits::{Block, BlockHeader, GotExpected, RecoveredBlock, SealedHeader};
-use reth_provider::{BlockExecutionResult, BlockReader};
-=======
 use reth_primitives_traits::{
     Block, BlockBody, BlockHeader, GotExpected, RecoveredBlock, SealedHeader, SignedTransaction,
 };
 use reth_provider::BlockExecutionResult;
->>>>>>> 5f4dba5f
 
 use crate::{
     chainspec::{hardfork::TaikoHardforks, spec::TaikoChainSpec},
@@ -227,7 +222,6 @@
     Ok(())
 }
 
-<<<<<<< HEAD
 /// Calculate the base fee for the next block based on the EIP-4936 specification.
 pub fn calculate_next_block_eip4936_base_fee<H: BlockHeader>(
     _header: &H,
@@ -269,7 +263,7 @@
             )
         }
  }
-=======
+
 /// Validates the anchor transaction in the block.
 pub fn validate_anchor_transaction_in_block<B>(
     block: &RecoveredBlock<B>,
@@ -339,7 +333,6 @@
 
     Ok(())
 }
->>>>>>> 5f4dba5f
 
 #[cfg(test)]
 mod test {
