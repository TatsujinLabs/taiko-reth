use std::{borrow::Cow, convert::Infallible, sync::Arc};

use alloy_consensus::{BlockHeader, Header};
use alloy_evm::Database;
use alloy_hardforks::EthereumHardforks;
use alloy_primitives::Bytes;
use alloy_rpc_types_eth::Withdrawals;
use reth::{
    chainspec::EthChainSpec,
    primitives::{BlockTy, SealedBlock, SealedHeader},
    revm::{
        context::{BlockEnv, CfgEnv},
        primitives::{Address, B256, U256},
    },
};
use reth_ethereum::EthPrimitives;
use reth_ethereum_forks::Hardforks;
use reth_evm::{ConfigureEvm, EvmEnv, EvmEnvFor, EvmFactory, EvmFor};
<<<<<<< HEAD
use reth_evm_ethereum::RethReceiptBuilder;
=======
use reth_evm_ethereum::{RethReceiptBuilder, revm_spec, revm_spec_by_timestamp_and_block_number};
use reth_rpc_eth_api::helpers::pending_block::BuildPendingEnv;
>>>>>>> c22afcb1

use crate::{
    block::{
        assembler::TaikoBlockAssembler,
        factory::{TaikoBlockExecutionCtx, TaikoBlockExecutorFactory},
    },
    chainspec::{hardfork::TaikoHardfork, spec::TaikoChainSpec},
    evm::{factory::TaikoEvmFactory, spec::TaikoSpecId},
};

/// A complete configuration of EVM for Taiko network.
#[derive(Debug, Clone)]
pub struct TaikoEvmConfig {
    pub executor_factory: TaikoBlockExecutorFactory,
    pub block_assembler: TaikoBlockAssembler,
    pub evm_factory: TaikoEvmFactory,
}

impl TaikoEvmConfig {
    /// Creates a new Taiko EVM configuration with the given chain spec and extra context.
    pub fn new(chain_spec: Arc<TaikoChainSpec>) -> Self {
        Self::new_with_evm_factory(chain_spec, TaikoEvmFactory)
    }

    /// Creates a new Taiko EVM configuration with the given chain spec and EVM factory.
    pub fn new_with_evm_factory(
        chain_spec: Arc<TaikoChainSpec>,
        evm_factory: TaikoEvmFactory,
    ) -> Self {
        Self {
            block_assembler: TaikoBlockAssembler::new(chain_spec.clone()),
            executor_factory: TaikoBlockExecutorFactory::new(
                RethReceiptBuilder::default(),
                chain_spec,
                evm_factory,
            ),
            evm_factory,
        }
    }

    /// Returns the chain spec associated with this configuration.
    pub const fn chain_spec(&self) -> &Arc<TaikoChainSpec> {
        self.executor_factory.spec()
    }
}

impl ConfigureEvm for TaikoEvmConfig {
    /// The primitives type used by the EVM.
    type Primitives = EthPrimitives;
    /// The error type that is returned by [`Self::next_evm_env`].
    type Error = Infallible;
    /// Context required for configuring next block environment.
    ///
    /// Contains values that can't be derived from the parent block.
    type NextBlockEnvCtx = TaikoNextBlockEnvAttributes;
    /// Configured [`BlockExecutorFactory`], contains [`EvmFactory`] internally.
    type BlockExecutorFactory =
        TaikoBlockExecutorFactory<RethReceiptBuilder, Arc<TaikoChainSpec>, TaikoEvmFactory>;
    /// The assembler to build a Taiko block.
    type BlockAssembler = TaikoBlockAssembler;

    /// Returns reference to the configured [`BlockExecutorFactory`].
    fn block_executor_factory(&self) -> &Self::BlockExecutorFactory {
        &self.executor_factory
    }

    /// Returns reference to the configured [`BlockAssembler`].
    fn block_assembler(&self) -> &Self::BlockAssembler {
        &self.block_assembler
    }

    /// Creates a new [`EvmEnv`] for the given header.
    fn evm_env(&self, header: &Header) -> EvmEnvFor<Self> {
        let cfg_env = CfgEnv::new()
            .with_chain_id(self.chain_spec().inner.chain().id())
            .with_spec(revm_spec(&self.chain_spec().inner, header));

        let block_env = BlockEnv {
            number: U256::from(header.number()),
            beneficiary: header.beneficiary(),
            timestamp: U256::from(header.timestamp()),
            difficulty: U256::ZERO,
            prevrandao: header.mix_hash(),
            gas_limit: header.gas_limit(),
            basefee: header.base_fee_per_gas().unwrap(),
            blob_excess_gas_and_price: None,
        };

        EvmEnv { cfg_env, block_env }
    }

    /// Returns the configured [`EvmEnv`] for `parent + 1` block.
    ///
    /// This is intended for usage in block building after the merge and requires additional
    /// attributes that can't be derived from the parent block: attributes that are determined by
    /// the CL, such as the timestamp, suggested fee recipient, and randomness value.
    fn next_evm_env(
        &self,
        parent: &Header,
        attributes: &Self::NextBlockEnvCtx,
    ) -> Result<EvmEnvFor<Self>, Self::Error> {
        let cfg = CfgEnv::new().with_chain_id(self.chain_spec().inner.chain().id()).with_spec(
            revm_spec_by_timestamp_and_block_number(
                &self.chain_spec().inner,
                attributes.timestamp,
                parent.number + 1,
            ),
        );

        let block_env: BlockEnv = BlockEnv {
            number: U256::from(parent.number + 1),
            beneficiary: attributes.suggested_fee_recipient,
            timestamp: U256::from(attributes.timestamp),
            difficulty: U256::ZERO,
            prevrandao: Some(attributes.prev_randao),
            gas_limit: attributes.gas_limit,
            basefee: attributes.base_fee_per_gas,
            blob_excess_gas_and_price: None,
        };

        Ok((cfg, block_env).into())
    }

    /// Returns the configured [`BlockExecutorFactory::ExecutionCtx`] for a given block.
    fn context_for_block<'a>(
        &self,
        block: &'a SealedBlock<BlockTy<Self::Primitives>>,
    ) -> reth_evm::ExecutionCtxFor<'a, Self> {
        TaikoBlockExecutionCtx {
            parent_hash: block.header().parent_hash,
            parent_beacon_block_root: block.header().parent_beacon_block_root,
            ommers: &[],
            withdrawals: Some(Cow::Owned(Withdrawals::new(vec![]))),
            basefee_per_gas: block.header().base_fee_per_gas.unwrap_or_default(),
            extra_data: block.header().extra_data.clone(),
        }
    }

    /// Returns the configured [`BlockExecutorFactory::ExecutionCtx`] for `parent + 1`
    /// block.
    fn context_for_next_block(
        &self,
        parent: &SealedHeader,
        ctx: Self::NextBlockEnvCtx,
    ) -> reth_evm::ExecutionCtxFor<'_, Self> {
        TaikoBlockExecutionCtx {
            parent_hash: parent.hash(),
            parent_beacon_block_root: None,
            ommers: &[],
            withdrawals: Some(Cow::Owned(Withdrawals::new(vec![]))),
            basefee_per_gas: ctx.base_fee_per_gas,
            extra_data: ctx.extra_data,
        }
    }

    /// Returns a new EVM with the given database configured with the given environment settings,
    /// including the spec id and transaction environment.
    fn evm_with_env<DB: Database>(&self, db: DB, evm_env: EvmEnvFor<Self>) -> EvmFor<Self, DB> {
        self.evm_factory().create_evm(db, evm_env)
    }
}

/// Context relevant for execution of a next block w.r.t Taiko.
#[derive(Debug, Clone, PartialEq, Eq)]
pub struct TaikoNextBlockEnvAttributes {
    /// The timestamp of the next block.
    pub timestamp: u64,
    /// The suggested fee recipient for the next block.
    pub suggested_fee_recipient: Address,
    /// The randomness value for the next block.
    pub prev_randao: B256,
    /// Block gas limit.
    pub gas_limit: u64,
    /// Encoded base fee share pctg parameters to include into block's `extra_data` field.
    pub extra_data: Bytes,
    /// The base fee per gas for the next block.
    pub base_fee_per_gas: u64,
}

<<<<<<< HEAD
/// Map the latest active hardfork at the given header to a revm [`SpecId`].
pub fn revm_spec<C>(chain_spec: &C, header: &Header) -> TaikoSpecId
where
    C: EthereumHardforks + EthChainSpec + Hardforks,
{
    revm_spec_by_timestamp_and_block_number(chain_spec, header.timestamp, header.number)
}

/// Map the latest active hardfork at the given timestamp or block number to a revm [`SpecId`].
pub fn revm_spec_by_timestamp_and_block_number<C>(
    chain_spec: &C,
    timestamp: u64,
    block_number: u64,
) -> TaikoSpecId
where
    C: EthereumHardforks + EthChainSpec + Hardforks,
{
    if chain_spec.fork(TaikoHardfork::Ontake).active_at_timestamp_or_number(timestamp, block_number)
    {
        TaikoSpecId::ONTAKE
    } else if chain_spec
        .fork(TaikoHardfork::Pacaya)
        .active_at_timestamp_or_number(timestamp, block_number)
    {
        TaikoSpecId::PACAYA
    } else if chain_spec
        .fork(TaikoHardfork::Shasta)
        .active_at_timestamp_or_number(timestamp, block_number)
    {
        TaikoSpecId::SHASTA
    } else {
        panic!(
            "invalid hardfork chainspec: expected at least one hardfork, got {}",
            chain_spec.display_hardforks()
        )
=======
impl BuildPendingEnv<Header> for TaikoNextBlockEnvAttributes {
    /// Builds a [`ConfigureEvm::NextBlockEnvCtx`] for pending block.
    fn build_pending_env(parent: &SealedHeader<Header>) -> Self {
        Self {
            timestamp: parent.timestamp.saturating_add(12),
            suggested_fee_recipient: parent.beneficiary,
            prev_randao: B256::random(),
            gas_limit: parent.gas_limit,
            extra_data: parent.extra_data.clone(),
            base_fee_per_gas: parent.base_fee_per_gas.unwrap_or_default(),
        }
>>>>>>> c22afcb1
    }
}<|MERGE_RESOLUTION|>--- conflicted
+++ resolved
@@ -16,12 +16,8 @@
 use reth_ethereum::EthPrimitives;
 use reth_ethereum_forks::Hardforks;
 use reth_evm::{ConfigureEvm, EvmEnv, EvmEnvFor, EvmFactory, EvmFor};
-<<<<<<< HEAD
 use reth_evm_ethereum::RethReceiptBuilder;
-=======
-use reth_evm_ethereum::{RethReceiptBuilder, revm_spec, revm_spec_by_timestamp_and_block_number};
 use reth_rpc_eth_api::helpers::pending_block::BuildPendingEnv;
->>>>>>> c22afcb1
 
 use crate::{
     block::{
@@ -201,7 +197,20 @@
     pub base_fee_per_gas: u64,
 }
 
-<<<<<<< HEAD
+impl BuildPendingEnv<Header> for TaikoNextBlockEnvAttributes {
+    /// Builds a [`ConfigureEvm::NextBlockEnvCtx`] for pending block.
+    fn build_pending_env(parent: &SealedHeader<Header>) -> Self {
+        Self {
+            timestamp: parent.timestamp.saturating_add(12),
+            suggested_fee_recipient: parent.beneficiary,
+            prev_randao: B256::random(),
+            gas_limit: parent.gas_limit,
+            extra_data: parent.extra_data.clone(),
+            base_fee_per_gas: parent.base_fee_per_gas.unwrap_or_default(),
+        }
+    }
+}
+
 /// Map the latest active hardfork at the given header to a revm [`SpecId`].
 pub fn revm_spec<C>(chain_spec: &C, header: &Header) -> TaikoSpecId
 where
@@ -237,18 +246,5 @@
             "invalid hardfork chainspec: expected at least one hardfork, got {}",
             chain_spec.display_hardforks()
         )
-=======
-impl BuildPendingEnv<Header> for TaikoNextBlockEnvAttributes {
-    /// Builds a [`ConfigureEvm::NextBlockEnvCtx`] for pending block.
-    fn build_pending_env(parent: &SealedHeader<Header>) -> Self {
-        Self {
-            timestamp: parent.timestamp.saturating_add(12),
-            suggested_fee_recipient: parent.beneficiary,
-            prev_randao: B256::random(),
-            gas_limit: parent.gas_limit,
-            extra_data: parent.extra_data.clone(),
-            base_fee_per_gas: parent.base_fee_per_gas.unwrap_or_default(),
-        }
->>>>>>> c22afcb1
     }
 }